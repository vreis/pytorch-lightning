# Copyright The PyTorch Lightning team.
#
# Licensed under the Apache License, Version 2.0 (the "License");
# you may not use this file except in compliance with the License.
# You may obtain a copy of the License at
#
#     http://www.apache.org/licenses/LICENSE-2.0
#
# Unless required by applicable law or agreed to in writing, software
# distributed under the License is distributed on an "AS IS" BASIS,
# WITHOUT WARRANTIES OR CONDITIONS OF ANY KIND, either express or implied.
# See the License for the specific language governing permissions and
# limitations under the License.

"""nn.Module with additional great features."""

import collections
import copy
import inspect
import os
import re
import tempfile
from abc import ABC
from argparse import Namespace
from functools import partial
from pathlib import Path
from typing import Any, Callable, Dict, List, Optional, Tuple, Union

import torch
from torch import ScriptModule, Tensor
from torch.nn import Module
from torch.optim.optimizer import Optimizer

from pytorch_lightning import _logger as log
from pytorch_lightning.core.grads import GradInformation
from pytorch_lightning.core.hooks import CheckpointHooks, DataHooks, ModelHooks
from pytorch_lightning.core.memory import ModelSummary
from pytorch_lightning.core.optimizer import LightningOptimizer
from pytorch_lightning.core.saving import ALLOWED_CONFIG_TYPES, ModelIO, PRIMITIVE_TYPES
from pytorch_lightning.core.step_result import Result
from pytorch_lightning.utilities import rank_zero_warn
from pytorch_lightning.utilities.apply_func import apply_to_collection, convert_to_tensors
from pytorch_lightning.utilities.device_dtype_mixin import DeviceDtypeModuleMixin
from pytorch_lightning.utilities.distributed import all_gather_ddp_if_available
from pytorch_lightning.utilities.exceptions import MisconfigurationException
from pytorch_lightning.utilities.parsing import AttributeDict, collect_init_args, get_init_args


class LightningModule(
    ABC,
    DeviceDtypeModuleMixin,
    GradInformation,
    ModelIO,
    ModelHooks,
    DataHooks,
    CheckpointHooks,
    Module,
):
    # Below is for property support of JIT in PyTorch 1.7
    # since none of them is important when using JIT, we are going to ignore them.
    __jit_unused_properties__ = [
        "datamodule",
        "example_input_array",
        "hparams",
        "hparams_initial",
        "on_gpu",
        "current_epoch",
        "global_step",
        "running_stage",
    ] + DeviceDtypeModuleMixin.__jit_unused_properties__

    def __init__(self, *args, **kwargs):
        super().__init__(*args, **kwargs)

        # see (https://github.com/pytorch/pytorch/blob/3e6bb5233f9ca2c5aa55d9cda22a7ee85439aa6e/
        # torch/nn/modules/module.py#L227)
        torch._C._log_api_usage_once(f"lightning.module.{self.__class__.__name__}")

        self.exp_save_path = None

        self.loaded_optimizer_states_dict = {}

        #: Pointer to the trainer object
        self.trainer = None

        #: Pointer to the logger object
        self.logger = None

        self._distrib_type = None
        self._device_type = None

        #: True if using amp
        self.use_amp = False

        #: The precision used
        self.precision = 32

        # optionally can be set by user
        self._example_input_array = None
        self._datamodule = None
        self._results: Optional[Result] = None
        self._current_fx_name = ''
        self._running_manual_backward = False
        self._current_hook_fx_name = None
        self._current_dataloader_idx = None
        self.running_stage = None
        self._automatic_optimization: bool = True

    def optimizers(self, use_pl_optimizer: bool = True) -> Union[Optimizer, List[Optimizer], List[LightningOptimizer]]:
        if use_pl_optimizer:
            opts = list(self.trainer.lightning_optimizers.values())
        else:
            opts = self.trainer.optimizers

        # single optimizer
        if isinstance(opts, list) and len(opts) == 1 and isinstance(opts[0], Optimizer):
            return opts[0]
        # multiple opts
        return opts

    @property
    def example_input_array(self) -> Any:
        return self._example_input_array

    @property
    def current_epoch(self) -> int:
        """The current epoch"""
        return self.trainer.current_epoch if self.trainer else 0

    @property
    def global_step(self) -> int:
        """Total training batches seen across all epochs"""
        return self.trainer.global_step if self.trainer else 0

    @example_input_array.setter
    def example_input_array(self, example: Any) -> None:
        self._example_input_array = example

    @property
    def datamodule(self) -> Any:
        return self._datamodule

    @datamodule.setter
    def datamodule(self, datamodule: Any) -> None:
        self._datamodule = datamodule

    @property
    def on_gpu(self):
        """
        True if your model is currently running on GPUs.
        Useful to set flags around the LightningModule for different CPU vs GPU behavior.
        """
        return self.device.type == "cuda"

    @property
    def automatic_optimization(self) -> bool:
        """
        If False you are responsible for calling .backward, .step, zero_grad.
        """
        return self._automatic_optimization

    @automatic_optimization.setter
    def automatic_optimization(self, automatic_optimization: bool) -> None:
        self._automatic_optimization = automatic_optimization

    def print(self, *args, **kwargs) -> None:
        r"""
        Prints only from process 0. Use this in any distributed mode to log only once.

        Args:
            *args: The thing to print. Will be passed to Python's built-in print function.
            **kwargs: Will be passed to Python's built-in print function.

        Example::

            def forward(self, x):
                self.print(x, 'in forward')

        """
        if self.trainer.is_global_zero:
            print(*args, **kwargs)

    def log(
        self,
        name: str,
        value: Any,
        prog_bar: bool = False,
        logger: bool = True,
        on_step: Optional[bool] = None,
        on_epoch: Optional[bool] = None,
        reduce_fx: Callable = torch.mean,
        tbptt_reduce_fx: Callable = torch.mean,
        tbptt_pad_token: int = 0,
        enable_graph: bool = False,
        sync_dist: bool = False,
        sync_dist_op: Union[Any, str] = 'mean',
        sync_dist_group: Optional[Any] = None,
    ):
        """
        Log a key, value

        Example::

            self.log('train_loss', loss)

        The default behavior per hook is as follows

        .. csv-table:: ``*`` also applies to the test loop
           :header: "LightningMoule Hook", "on_step", "on_epoch", "prog_bar", "logger"
           :widths: 20, 10, 10, 10, 10

           "training_step", "T", "F", "F", "T"
           "training_step_end", "T", "F", "F", "T"
           "training_epoch_end", "F", "T", "F", "T"
           "validation_step*", "F", "T", "F", "T"
           "validation_step_end*", "F", "T", "F", "T"
           "validation_epoch_end*", "F", "T", "F", "T"

        Args:
            name: key name
            value: value name
            prog_bar: if True logs to the progress bar
            logger: if True logs to the logger
            on_step: if True logs at this step. None auto-logs at the training_step but not validation/test_step
            on_epoch: if True logs epoch accumulated metrics. None auto-logs at the val/test step but not training_step
            reduce_fx: reduction function over step values for end of epoch. Torch.mean by default
            tbptt_reduce_fx: function to reduce on truncated back prop
            tbptt_pad_token: token to use for padding
            enable_graph: if True, will not auto detach the graph
            sync_dist: if True, reduces the metric across GPUs/TPUs
            sync_dist_op: the op to sync across GPUs/TPUs
            sync_dist_group: the ddp group
        """
        if self._results is not None:
            # in any epoch end can't log step metrics (only epoch metric)
            if 'epoch_end' in self._current_fx_name and on_step:
                m = f'on_step=True cannot be used on {self._current_fx_name} method'
                raise MisconfigurationException(m)

            if 'epoch_end' in self._current_fx_name and on_epoch is False:
                m = f'on_epoch cannot be False when called from the {self._current_fx_name} method'
                raise MisconfigurationException(m)

            # add log_dict
            # TODO: if logged twice fail with crash

            # set the default depending on the fx_name
            on_step = self.__auto_choose_log_on_step(on_step)
            on_epoch = self.__auto_choose_log_on_epoch(on_epoch)

            if self._current_hook_fx_name is not None:
                self.trainer.logger_connector.check_logging_in_callbacks(
                    self._current_hook_fx_name,
                    on_step=on_step,
                    on_epoch=on_epoch
                )

            # make sure user doesn't introduce logic for multi-dataloaders
            if "/dataloader_idx_" in name:
                raise MisconfigurationException(
                    f"Logged key: {name} should not contain information about dataloader_idx.")

            accelerator = self.trainer.accelerator_backend

            self._results.log(
                name,
                value,
                prog_bar,
                logger,
                on_step,
                on_epoch,
                reduce_fx,
                tbptt_reduce_fx,
                tbptt_pad_token,
                enable_graph,
                sync_dist,
                sync_dist_op,
                sync_dist_group,
                accelerator.sync_tensor,
                self._current_dataloader_idx,
                self.device,
            )

    def log_dict(
        self,
        dictionary: dict,
        prog_bar: bool = False,
        logger: bool = True,
        on_step: Optional[bool] = None,
        on_epoch: Optional[bool] = None,
        reduce_fx: Callable = torch.mean,
        tbptt_reduce_fx: Callable = torch.mean,
        tbptt_pad_token: int = 0,
        enable_graph: bool = False,
        sync_dist: bool = False,
        sync_dist_op: Union[Any, str] = 'mean',
        sync_dist_group: Optional[Any] = None,
    ):
        """
        Log a dictonary of values at once

        Example::

            values = {'loss': loss, 'acc': acc, ..., 'metric_n': metric_n}
            self.log_dict(values)

        Args:
            dictionary: key value pairs (str, tensors)
            prog_bar: if True logs to the progress base
            logger: if True logs to the logger
            on_step: if True logs at this step. None auto-logs for training_step but not validation/test_step
            on_epoch: if True logs epoch accumulated metrics. None auto-logs for val/test step but not training_step
            reduce_fx: reduction function over step values for end of epoch. Torch.mean by default
            tbptt_reduce_fx: function to reduce on truncated back prop
            tbptt_pad_token: token to use for padding
            enable_graph: if True, will not auto detach the graph
            sync_dist: if True, reduces the metric across GPUs/TPUs
            sync_dist_op: the op to sync across GPUs/TPUs
            sync_dist_group: the ddp group:
        """
        for k, v in dictionary.items():
            self.log(
                name=k,
                value=v,
                prog_bar=prog_bar,
                logger=logger,
                on_step=on_step,
                on_epoch=on_epoch,
                reduce_fx=reduce_fx,
                enable_graph=enable_graph,
                sync_dist=sync_dist,
                sync_dist_group=sync_dist_group,
                sync_dist_op=sync_dist_op,
                tbptt_pad_token=tbptt_pad_token,
                tbptt_reduce_fx=tbptt_reduce_fx,
            )

    def write_prediction(self, name, value, filename='predictions.pt'):
        self.trainer.evaluation_loop.predictions._add_prediction(name, value, filename)

    def write_prediction_dict(self, predictions_dict, filename='predictions.pt'):
        for k, v in predictions_dict.items():
            self.write_prediction(k, v, filename)

    def __auto_choose_log_on_step(self, on_step):
        if on_step is None:
            if self._current_fx_name in {'training_step', 'training_step_end'}:
                on_step = True
            elif self._current_fx_name in {'evaluation_step', 'evaluation_step_end',
                                           'evaluation_epoch_end', 'training_epoch_end'}:
                on_step = False
            else:
                on_step = False

        return on_step

    def __auto_choose_log_on_epoch(self, on_epoch):
        if on_epoch is None:
            if self._current_fx_name in {'training_step', 'training_step_end'}:
                on_epoch = False
            elif self._current_fx_name in {'evaluation_step', 'evaluation_step_end',
                                           'evaluation_epoch_end', 'training_epoch_end'}:
                on_epoch = True
            else:
                on_epoch = True

        return on_epoch

    def all_gather(
        self,
        data: Union[torch.Tensor, Dict, List, Tuple],
        group: Optional[Any] = None,
        sync_grads: bool = False,
    ):
        r"""
        Allows users to call ``self.all_gather()`` from the LightningModule, thus making
        the ```all_gather``` operation accelerator agnostic.

        ```all_gather``` is a function provided by accelerators to gather a tensor from several
        distributed processes

        Args:
            tensor: int, float, tensor of shape (batch, ...), or a (possibly nested) collection thereof.
            group: the process group to gather results from. Defaults to all processes (world)
            sync_grads: flag that allows users to synchronize gradients for all_gather op

        Return:
            A tensor of shape (world_size, batch, ...), or if the input was a collection
            the output will also be a collection with tensors of this shape.
        """
        group = group if group is not None else torch.distributed.group.WORLD
        if self.trainer.accelerator_backend is not None:
            all_gather = self.trainer.accelerator_backend.all_gather
        else:
            all_gather = all_gather_ddp_if_available

        data = convert_to_tensors(data, device=self.device)
        all_gather = partial(all_gather, group=group, sync_grads=sync_grads)
        return apply_to_collection(data, torch.Tensor, all_gather)

    def forward(self, *args, **kwargs):
        r"""
        Same as :meth:`torch.nn.Module.forward()`, however in Lightning you want this to define
        the operations you want to use for prediction (i.e.: on a server or as a feature extractor).

        Normally you'd call ``self()`` from your :meth:`training_step` method.
        This makes it easy to write a complex system for training with the outputs
        you'd want in a prediction setting.

        You may also find the :func:`~pytorch_lightning.core.decorators.auto_move_data` decorator useful
        when using the module outside Lightning in a production setting.

        Args:
            *args: Whatever you decide to pass into the forward method.
            **kwargs: Keyword arguments are also possible.

        Return:
            Predicted output

        Examples::

            # example if we were using this model as a feature extractor
            def forward(self, x):
                feature_maps = self.convnet(x)
                return feature_maps

            def training_step(self, batch, batch_idx):
                x, y = batch
                feature_maps = self(x)
                logits = self.classifier(feature_maps)

                # ...
                return loss

            # splitting it this way allows model to be used a feature extractor
            model = MyModelAbove()

            inputs = server.get_request()
            results = model(inputs)
            server.write_results(results)

            # -------------
            # This is in stark contrast to torch.nn.Module where normally you would have this:
            def forward(self, batch):
                x, y = batch
                feature_maps = self.convnet(x)
                logits = self.classifier(feature_maps)
                return logits

        """
        return super().forward(*args, **kwargs)

    def training_step(self, *args, **kwargs):
        r"""
        Here you compute and return the training loss and some additional metrics for e.g.
        the progress bar or logger.

        Args:
            batch (:class:`~torch.Tensor` | (:class:`~torch.Tensor`, ...) | [:class:`~torch.Tensor`, ...]):
                The output of your :class:`~torch.utils.data.DataLoader`. A tensor, tuple or list.
            batch_idx (int): Integer displaying index of this batch
            optimizer_idx (int): When using multiple optimizers, this argument will also be present.
            hiddens(:class:`~torch.Tensor`): Passed in if
                :paramref:`~pytorch_lightning.trainer.trainer.Trainer.truncated_bptt_steps` > 0.

        Return:
            Any of.

            - :class:`~torch.Tensor` - The loss tensor
            - `dict` - A dictionary. Can include any keys, but must include the key 'loss'
            - `None` - Training will skip to the next batch

        In this step you'd normally do the forward pass and calculate the loss for a batch.
        You can also do fancier things like multiple forward passes or something model specific.

        Example::

            def training_step(self, batch, batch_idx):
                x, y, z = batch
                out = self.encoder(x)
                loss = self.loss(out, x)
                return loss

        If you define multiple optimizers, this step will be called with an additional
        ``optimizer_idx`` parameter.

        .. code-block:: python

            # Multiple optimizers (e.g.: GANs)
            def training_step(self, batch, batch_idx, optimizer_idx):
                if optimizer_idx == 0:
                    # do training_step with encoder
                if optimizer_idx == 1:
                    # do training_step with decoder


        If you add truncated back propagation through time you will also get an additional
        argument with the hidden states of the previous step.

        .. code-block:: python

            # Truncated back-propagation through time
            def training_step(self, batch, batch_idx, hiddens):
                # hiddens are the hidden states from the previous truncated backprop step
                ...
                out, hiddens = self.lstm(data, hiddens)
                ...
                return {'loss': loss, 'hiddens': hiddens}

        Note:
            The loss value shown in the progress bar is smoothed (averaged) over the last values,
            so it differs from the actual loss returned in train/validation step.
        """
        rank_zero_warn(
            "`training_step` must be implemented to be used with the Lightning Trainer"
        )

    def training_step_end(self, *args, **kwargs):
        """
        Use this when training with dp or ddp2 because :meth:`training_step`
        will operate on only part of the batch. However, this is still optional
        and only needed for things like softmax or NCE loss.

        Note:
            If you later switch to ddp or some other mode, this will still be called
            so that you don't have to change your code

        .. code-block:: python

            # pseudocode
            sub_batches = split_batches_for_dp(batch)
            batch_parts_outputs = [training_step(sub_batch) for sub_batch in sub_batches]
            training_step_end(batch_parts_outputs)

        Args:
            batch_parts_outputs: What you return in `training_step` for each batch part.

        Return:
            Anything

        When using dp/ddp2 distributed backends, only a portion of the batch is inside the training_step:

        .. code-block:: python

            def training_step(self, batch, batch_idx):
                # batch is 1/num_gpus big
                x, y = batch

                out = self(x)

                # softmax uses only a portion of the batch in the denomintaor
                loss = self.softmax(out)
                loss = nce_loss(loss)
                return loss

        If you wish to do something with all the parts of the batch, then use this method to do it:

        .. code-block:: python

            def training_step(self, batch, batch_idx):
                # batch is 1/num_gpus big
                x, y = batch

                out = self.encoder(x)
                return {'pred': out}

            def training_step_end(self, training_step_outputs):
                gpu_0_pred = training_step_outputs[0]['pred']
                gpu_1_pred = training_step_outputs[1]['pred']
                gpu_n_pred = training_step_outputs[n]['pred']

                # this softmax now uses the full batch
                loss = nce_loss([gpu_0_pred, gpu_1_pred, gpu_n_pred])
                return loss

        See Also:
            See the :ref:`advanced/multi_gpu:Multi-GPU training` guide for more details.
        """

    def training_epoch_end(self, outputs: List[Any]) -> None:
        """
        Called at the end of the training epoch with the outputs of all training steps.
        Use this in case you need to do something with all the outputs for every training_step.

        .. code-block:: python

            # the pseudocode for these calls
            train_outs = []
            for train_batch in train_data:
                out = training_step(train_batch)
                train_outs.append(out)
            training_epoch_end(train_outs)

        Args:
            outputs: List of outputs you defined in :meth:`training_step`, or if there are
                multiple dataloaders, a list containing a list of outputs for each dataloader.

        Return:
            None

        Note:
            If this method is not overridden, this won't be called.

        Example::

            def training_epoch_end(self, training_step_outputs):
                # do something with all training_step outputs
                return result

        With multiple dataloaders, ``outputs`` will be a list of lists. The outer list contains
        one entry per dataloader, while the inner list contains the individual outputs of
        each training step for that dataloader.

        .. code-block:: python

            def training_epoch_end(self, training_step_outputs):
                for out in training_step_outputs:
                    # do something here
        """

    def validation_step(self, *args, **kwargs):
        r"""
        Operates on a single batch of data from the validation set.
        In this step you'd might generate examples or calculate anything of interest like accuracy.

        .. code-block:: python

            # the pseudocode for these calls
            val_outs = []
            for val_batch in val_data:
                out = validation_step(val_batch)
                val_outs.append(out)
            validation_epoch_end(val_outs)

        Args:
            batch (:class:`~torch.Tensor` | (:class:`~torch.Tensor`, ...) | [:class:`~torch.Tensor`, ...]):
                The output of your :class:`~torch.utils.data.DataLoader`. A tensor, tuple or list.
            batch_idx (int): The index of this batch
            dataloader_idx (int): The index of the dataloader that produced this batch
                (only if multiple val dataloaders used)

        Return:
           Any of.

            - Any object or value
            - `None` - Validation will skip to the next batch

        .. code-block:: python

            # pseudocode of order
            out = validation_step()
            if defined('validation_step_end'):
                out = validation_step_end(out)
            out = validation_epoch_end(out)


        .. code-block:: python

            # if you have one val dataloader:
            def validation_step(self, batch, batch_idx)

            # if you have multiple val dataloaders:
            def validation_step(self, batch, batch_idx, dataloader_idx)

        Examples::

            # CASE 1: A single validation dataset
            def validation_step(self, batch, batch_idx):
                x, y = batch

                # implement your own
                out = self(x)
                loss = self.loss(out, y)

                # log 6 example images
                # or generated text... or whatever
                sample_imgs = x[:6]
                grid = torchvision.utils.make_grid(sample_imgs)
                self.logger.experiment.add_image('example_images', grid, 0)

                # calculate acc
                labels_hat = torch.argmax(out, dim=1)
                val_acc = torch.sum(y == labels_hat).item() / (len(y) * 1.0)

                # log the outputs!
                self.log_dict({'val_loss': loss, 'val_acc': val_acc})

        If you pass in multiple val dataloaders, :meth:`validation_step` will have an additional argument.

        .. code-block:: python

            # CASE 2: multiple validation dataloaders
            def validation_step(self, batch, batch_idx, dataloader_idx):
                # dataloader_idx tells you which dataset this is.

        Note:
            If you don't need to validate you don't need to implement this method.

        Note:
            When the :meth:`validation_step` is called, the model has been put in eval mode
            and PyTorch gradients have been disabled. At the end of validation,
            the model goes back to training mode and gradients are enabled.
        """

    def validation_step_end(self, *args, **kwargs):
        """
        Use this when validating with dp or ddp2 because :meth:`validation_step`
        will operate on only part of the batch. However, this is still optional
        and only needed for things like softmax or NCE loss.

        Note:
            If you later switch to ddp or some other mode, this will still be called
            so that you don't have to change your code.

        .. code-block:: python

            # pseudocode
            sub_batches = split_batches_for_dp(batch)
            batch_parts_outputs = [validation_step(sub_batch) for sub_batch in sub_batches]
            validation_step_end(batch_parts_outputs)

        Args:
            batch_parts_outputs: What you return in :meth:`validation_step`
                for each batch part.

        Return:
            None or anything

        .. code-block:: python

            # WITHOUT validation_step_end
            # if used in DP or DDP2, this batch is 1/num_gpus large
            def validation_step(self, batch, batch_idx):
                # batch is 1/num_gpus big
                x, y = batch

                out = self.encoder(x)
                loss = self.softmax(out)
                loss = nce_loss(loss)
                self.log('val_loss', loss)

            # --------------
            # with validation_step_end to do softmax over the full batch
            def validation_step(self, batch, batch_idx):
                # batch is 1/num_gpus big
                x, y = batch

                out = self(x)
                return out

            def validation_step_end(self, val_step_outputs):
                for out in val_step_outputs:
                    # do something with these

        See Also:
            See the :ref:`advanced/multi_gpu:Multi-GPU training` guide for more details.
        """

    def validation_epoch_end(self, outputs: List[Any]) -> None:
        """
        Called at the end of the validation epoch with the outputs of all validation steps.

        .. code-block:: python

            # the pseudocode for these calls
            val_outs = []
            for val_batch in val_data:
                out = validation_step(val_batch)
                val_outs.append(out)
            validation_epoch_end(val_outs)

        Args:
            outputs: List of outputs you defined in :meth:`validation_step`, or if there
                are multiple dataloaders, a list containing a list of outputs for each dataloader.

        Return:
            None

        Note:
            If you didn't define a :meth:`validation_step`, this won't be called.

        Examples:
            With a single dataloader:

            .. code-block:: python

                def validation_epoch_end(self, val_step_outputs):
                    for out in val_step_outputs:
                        # do something

            With multiple dataloaders, `outputs` will be a list of lists. The outer list contains
            one entry per dataloader, while the inner list contains the individual outputs of
            each validation step for that dataloader.

            .. code-block:: python

                def validation_epoch_end(self, outputs):
                    for dataloader_output_result in outputs:
                        dataloader_outs = dataloader_output_result.dataloader_i_outputs

                    self.log('final_metric', final_value)
        """

    def test_step(self, *args, **kwargs):
        r"""
        Operates on a single batch of data from the test set.
        In this step you'd normally generate examples or calculate anything of interest
        such as accuracy.

        .. code-block:: python

            # the pseudocode for these calls
            test_outs = []
            for test_batch in test_data:
                out = test_step(test_batch)
                test_outs.append(out)
            test_epoch_end(test_outs)

        Args:
            batch (:class:`~torch.Tensor` | (:class:`~torch.Tensor`, ...) | [:class:`~torch.Tensor`, ...]):
                The output of your :class:`~torch.utils.data.DataLoader`. A tensor, tuple or list.
            batch_idx (int): The index of this batch.
            dataloader_idx (int): The index of the dataloader that produced this batch
                (only if multiple test dataloaders used).

        Return:
           Any of.

            - Any object or value
            - `None` - Testing will skip to the next batch

        .. code-block:: python

            # if you have one test dataloader:
            def test_step(self, batch, batch_idx)

            # if you have multiple test dataloaders:
            def test_step(self, batch, batch_idx, dataloader_idx)

        Examples::

            # CASE 1: A single test dataset
            def test_step(self, batch, batch_idx):
                x, y = batch

                # implement your own
                out = self(x)
                loss = self.loss(out, y)

                # log 6 example images
                # or generated text... or whatever
                sample_imgs = x[:6]
                grid = torchvision.utils.make_grid(sample_imgs)
                self.logger.experiment.add_image('example_images', grid, 0)

                # calculate acc
                labels_hat = torch.argmax(out, dim=1)
                test_acc = torch.sum(y == labels_hat).item() / (len(y) * 1.0)

                # log the outputs!
                self.log_dict({'test_loss': loss, 'test_acc': test_acc})

        If you pass in multiple test dataloaders, :meth:`test_step` will have an additional argument.

        .. code-block:: python

            # CASE 2: multiple test dataloaders
            def test_step(self, batch, batch_idx, dataloader_idx):
                # dataloader_idx tells you which dataset this is.

        Note:
            If you don't need to test you don't need to implement this method.

        Note:
            When the :meth:`test_step` is called, the model has been put in eval mode and
            PyTorch gradients have been disabled. At the end of the test epoch, the model goes back
            to training mode and gradients are enabled.
        """

    def test_step_end(self, *args, **kwargs):
        """
        Use this when testing with dp or ddp2 because :meth:`test_step` will operate
        on only part of the batch. However, this is still optional
        and only needed for things like softmax or NCE loss.

        Note:
            If you later switch to ddp or some other mode, this will still be called
            so that you don't have to change your code.

        .. code-block:: python

            # pseudocode
            sub_batches = split_batches_for_dp(batch)
            batch_parts_outputs = [test_step(sub_batch) for sub_batch in sub_batches]
            test_step_end(batch_parts_outputs)

        Args:
            batch_parts_outputs: What you return in :meth:`test_step` for each batch part.

        Return:
            None or anything

        .. code-block:: python

            # WITHOUT test_step_end
            # if used in DP or DDP2, this batch is 1/num_gpus large
            def test_step(self, batch, batch_idx):
                # batch is 1/num_gpus big
                x, y = batch

                out = self(x)
                loss = self.softmax(out)
                self.log('test_loss', loss)

            # --------------
            # with test_step_end to do softmax over the full batch
            def test_step(self, batch, batch_idx):
                # batch is 1/num_gpus big
                x, y = batch

                out = self.encoder(x)
                return out

            def test_step_end(self, output_results):
                # this out is now the full size of the batch
                all_test_step_outs = output_results.out
                loss = nce_loss(all_test_step_outs)
                self.log('test_loss', loss)

        See Also:
            See the :ref:`advanced/multi_gpu:Multi-GPU training` guide for more details.
        """

    def test_epoch_end(
        self, outputs: List[Any]
    ) -> None:
        """
        Called at the end of a test epoch with the output of all test steps.

        .. code-block:: python

            # the pseudocode for these calls
            test_outs = []
            for test_batch in test_data:
                out = test_step(test_batch)
                test_outs.append(out)
            test_epoch_end(test_outs)

        Args:
            outputs: List of outputs you defined in :meth:`test_step_end`, or if there
                are multiple dataloaders, a list containing a list of outputs for each dataloader

        Return:
            None

        Note:
            If you didn't define a :meth:`test_step`, this won't be called.

        Examples:
            With a single dataloader:

            .. code-block:: python

                def test_epoch_end(self, outputs):
                    # do something with the outputs of all test batches
                    all_test_preds = test_step_outputs.predictions

                    some_result = calc_all_results(all_test_preds)
                    self.log(some_result)

            With multiple dataloaders, `outputs` will be a list of lists. The outer list contains
            one entry per dataloader, while the inner list contains the individual outputs of
            each test step for that dataloader.

            .. code-block:: python

                def test_epoch_end(self, outputs):
                    final_value = 0
                    for dataloader_outputs in outputs:
                        for test_step_out in dataloader_outputs:
                            # do something
                            final_value += test_step_out

                    self.log('final_metric', final_value)
        """

<<<<<<< HEAD
    def configure_callbacks(self):
        """
        Configure model-specific callbacks.
        When the model gets attached, e.g., when ``.fit()`` or ``.test()`` gets called,
        the list returned here will be merged with the list of callbacks passed to the Trainer's `callbacks` argument.
        If a callback returned here has the same type as one or several callbacks already present in
        the Trainer's callbacks list, it will take priority and replace them.

        Return:
            A list of callbacks which will extend the list of callbacks in the Trainer.

        Example::

            def configure_callbacks(self):
                early_stop = EarlyStopping(monitor"val_acc", mode="max")
                checkpoint = ModelCheckpoint(monitor="val_loss")
                return [early_stop, checkpoint]

        Note:
            Certain callback methods like :meth:`~pytorch_lightning.callbacks.base.Callback.on_init_start`
            will never be invoked on the new callbacks returned here.
        """
        return []
=======
    def predict(self, batch: Any, batch_idx: int, dataloader_idx: Optional[int] = None):
        """
        Use this function with trainer.predict(...). Override if you need to add any processing logic.
        """
        return self(batch)
>>>>>>> 3da28fd6

    def configure_optimizers(
            self,
    ):
        r"""
        Choose what optimizers and learning-rate schedulers to use in your optimization.
        Normally you'd need one. But in the case of GANs or similar you might have multiple.

        Return:
            Any of these 6 options.

            - Single optimizer.
            - List or Tuple - List of optimizers.
            - Two lists - The first list has multiple optimizers, the second a list of LR schedulers (or lr_dict).
            - Dictionary, with an 'optimizer' key, and (optionally) a 'lr_scheduler'
              key whose value is a single LR scheduler or lr_dict.
            - Tuple of dictionaries as described, with an optional 'frequency' key.
            - None - Fit will run without any optimizer.

        Note:
            The 'frequency' value is an int corresponding to the number of sequential batches
            optimized with the specific optimizer. It should be given to none or to all of the optimizers.
            There is a difference between passing multiple optimizers in a list,
            and passing multiple optimizers in dictionaries with a frequency of 1:
            In the former case, all optimizers will operate on the given batch in each optimization step.
            In the latter, only one optimizer will operate on the given batch at every step.

            The lr_dict is a dictionary which contains the scheduler and its associated configuration.
            The default configuration is shown below.

            .. code-block:: python

                {
                    'scheduler': lr_scheduler, # The LR scheduler instance (required)
                    'interval': 'epoch', # The unit of the scheduler's step size
                    'frequency': 1, # The frequency of the scheduler
                    'reduce_on_plateau': False, # For ReduceLROnPlateau scheduler
                    'monitor': 'val_loss', # Metric for ReduceLROnPlateau to monitor
                    'strict': True, # Whether to crash the training if `monitor` is not found
                    'name': None, # Custom name for LearningRateMonitor to use
                }

            Only the ``scheduler`` key is required, the rest will be set to the defaults above.

        Examples::

            # most cases
            def configure_optimizers(self):
                opt = Adam(self.parameters(), lr=1e-3)
                return opt

            # multiple optimizer case (e.g.: GAN)
            def configure_optimizers(self):
                generator_opt = Adam(self.model_gen.parameters(), lr=0.01)
                disriminator_opt = Adam(self.model_disc.parameters(), lr=0.02)
                return generator_opt, disriminator_opt

            # example with learning rate schedulers
            def configure_optimizers(self):
                generator_opt = Adam(self.model_gen.parameters(), lr=0.01)
                disriminator_opt = Adam(self.model_disc.parameters(), lr=0.02)
                discriminator_sched = CosineAnnealing(discriminator_opt, T_max=10)
                return [generator_opt, disriminator_opt], [discriminator_sched]

            # example with step-based learning rate schedulers
            def configure_optimizers(self):
                gen_opt = Adam(self.model_gen.parameters(), lr=0.01)
                dis_opt = Adam(self.model_disc.parameters(), lr=0.02)
                gen_sched = {'scheduler': ExponentialLR(gen_opt, 0.99),
                             'interval': 'step'}  # called after each training step
                dis_sched = CosineAnnealing(discriminator_opt, T_max=10) # called every epoch
                return [gen_opt, dis_opt], [gen_sched, dis_sched]

            # example with optimizer frequencies
            # see training procedure in `Improved Training of Wasserstein GANs`, Algorithm 1
            # https://arxiv.org/abs/1704.00028
            def configure_optimizers(self):
                gen_opt = Adam(self.model_gen.parameters(), lr=0.01)
                dis_opt = Adam(self.model_disc.parameters(), lr=0.02)
                n_critic = 5
                return (
                    {'optimizer': dis_opt, 'frequency': n_critic},
                    {'optimizer': gen_opt, 'frequency': 1}
                )

        Note:

            Some things to know:

            - Lightning calls ``.backward()`` and ``.step()`` on each optimizer
              and learning rate scheduler as needed.

            - If you use 16-bit precision (``precision=16``), Lightning will automatically
              handle the optimizers for you.

            - If you use multiple optimizers, :meth:`training_step` will have an additional
              ``optimizer_idx`` parameter.

            - If you use LBFGS Lightning handles the closure function automatically for you.

            - If you use multiple optimizers, gradients will be calculated only
              for the parameters of current optimizer at each training step.

            - If you need to control how often those optimizers step or override the
              default ``.step()`` schedule, override the :meth:`optimizer_step` hook.

            - If you only want to call a learning rate scheduler every ``x`` step or epoch,
              or want to monitor a custom metric, you can specify these in a lr_dict:

              .. code-block:: python

                  {
                      'scheduler': lr_scheduler,
                      'interval': 'step',  # or 'epoch'
                      'monitor': 'val_f1',
                      'frequency': x,
                  }

        """
        rank_zero_warn(
            "`configure_optimizers` must be implemented to be used with the Lightning Trainer"
        )

    def manual_backward(self, loss: Tensor, optimizer: Optimizer, *args, **kwargs) -> None:
        """
        Call this directly from your training_step when doing optimizations manually.
        By using this we can ensure that all the proper scaling when using 16-bit etc has been done for you

        This function forwards all args to the .backward() call as well.

        .. tip:: In manual mode we still automatically clip grads if Trainer(gradient_clip_val=x) is set

        .. tip:: In manual mode we still automatically accumulate grad over batches if
           Trainer(accumulate_grad_batches=x) is set and you use `optimizer.step()`

        Example::

            def training_step(...):
                (opt_a, opt_b) = self.optimizers()
                loss = ...
                # automatically applies scaling, etc...
                self.manual_backward(loss, opt_a)
                opt_a.step()
        """
        # make sure we're using manual opt
        self._verify_is_manual_optimization('manual_backward')

        # backward
        self._running_manual_backward = True
        self.trainer.train_loop.backward(loss, optimizer, -1, *args, **kwargs)
        self._running_manual_backward = False

    def backward(self, loss: Tensor, optimizer: Optimizer, optimizer_idx: int, *args, **kwargs) -> None:
        """
        Override backward with your own implementation if you need to.

        Args:
            loss: Loss is already scaled by accumulated grads
            optimizer: Current optimizer being used
            optimizer_idx: Index of the current optimizer being used

        Called to perform backward step.
        Feel free to override as needed.
        The loss passed in has already been scaled for accumulated gradients if requested.

        Example::

            def backward(self, loss, optimizer, optimizer_idx):
                loss.backward()

        """
        if self.trainer.train_loop.automatic_optimization or self._running_manual_backward:
            loss.backward(*args, **kwargs)

    def toggle_optimizer(self, optimizer: Optimizer, optimizer_idx: int):
        """
        Makes sure only the gradients of the current optimizer's parameters are calculated
        in the training step to prevent dangling gradients in multiple-optimizer setup.

        .. note:: Only called when using multiple optimizers

        Override for your own behavior

        Args:
            optimizer:
            optimizer_idx:
        """
        # Todo: required argument `optimizer_idx` is not used
        for param in self.parameters():
            param.requires_grad = False

        for group in optimizer.param_groups:
            for param in group['params']:
                param.requires_grad = True

    def optimizer_step(
        self,
        epoch: int = None,
        batch_idx: int = None,
        optimizer: Optimizer = None,
        optimizer_idx: int = None,
        optimizer_closure: Optional[Callable] = None,
        on_tpu: bool = None,
        using_native_amp: bool = None,
        using_lbfgs: bool = None,
    ) -> None:
        r"""
        Override this method to adjust the default way the
        :class:`~pytorch_lightning.trainer.trainer.Trainer` calls each optimizer.
        By default, Lightning calls ``step()`` and ``zero_grad()`` as shown in the example
        once per optimizer.

        .. tip:: With `Trainer(enable_pl_optimizer=True)`, you can user `optimizer.step()` directly
         and it will handle zero_grad, accumulated gradients, AMP, TPU and more automatically for you.

        Warning:
            If you are overriding this method, make sure that you pass the ``optimizer_closure`` parameter
            to ``optimizer.step()`` function as shown in the examples. This ensures that
            ``train_step_and_backward_closure`` is called within
            :meth:`~pytorch_lightning.trainer.training_loop.TrainLoop.run_training_batch`.

        Args:
            epoch: Current epoch
            batch_idx: Index of current batch
            optimizer: A PyTorch optimizer
            optimizer_idx: If you used multiple optimizers this indexes into that list.
            optimizer_closure: closure for all optimizers
            on_tpu: true if TPU backward is required
            using_native_amp: True if using native amp
            using_lbfgs: True if the matching optimizer is lbfgs

        Examples::

            # DEFAULT
            def optimizer_step(self, epoch, batch_idx, optimizer, optimizer_idx,
                               optimizer_closure, on_tpu, using_native_amp, using_lbfgs):
                optimizer.step(closure=optimizer_closure)

            # Alternating schedule for optimizer steps (i.e.: GANs)
            def optimizer_step(self, epoch, batch_idx, optimizer, optimizer_idx,
                               optimizer_closure, on_tpu, using_native_amp, using_lbfgs):
                # update generator opt every 2 steps
                if optimizer_idx == 0:
                    if batch_idx % 2 == 0 :
                        optimizer.step(closure=optimizer_closure)
                        optimizer.zero_grad()

                # update discriminator opt every 4 steps
                if optimizer_idx == 1:
                    if batch_idx % 4 == 0 :
                        optimizer.step(closure=optimizer_closure)
                        optimizer.zero_grad()

                # ...
                # add as many optimizers as you want


        Here's another example showing how to use this for more advanced things such as
        learning rate warm-up:

        .. code-block:: python

            # learning rate warm-up
            def optimizer_step(self, epoch, batch_idx, optimizer, optimizer_idx,
                               optimizer_closure, on_tpu, using_native_amp, using_lbfgs):
                # warm up lr
                if self.trainer.global_step < 500:
                    lr_scale = min(1., float(self.trainer.global_step + 1) / 500.)
                    for pg in optimizer.param_groups:
                        pg['lr'] = lr_scale * self.learning_rate

                # update params
                optimizer.step(closure=optimizer_closure)
                optimizer.zero_grad()

        """
        if not isinstance(optimizer, LightningOptimizer):
            # wraps into LightingOptimizer only for running step
            optimizer = LightningOptimizer.to_lightning_optimizer(optimizer, self.trainer)
        optimizer.step(closure=optimizer_closure)

    def optimizer_zero_grad(
        self, epoch: int, batch_idx: int, optimizer: Optimizer, optimizer_idx: int
    ):
        optimizer.zero_grad()

    def tbptt_split_batch(self, batch: Tensor, split_size: int) -> list:
        r"""
        When using truncated backpropagation through time, each batch must be split along the
        time dimension. Lightning handles this by default, but for custom behavior override
        this function.

        Args:
            batch: Current batch
            split_size: The size of the split

        Return:
            List of batch splits. Each split will be passed to :meth:`training_step` to enable truncated
            back propagation through time. The default implementation splits root level Tensors and
            Sequences at dim=1 (i.e. time dim). It assumes that each time dim is the same length.

        Examples::

            def tbptt_split_batch(self, batch, split_size):
              splits = []
              for t in range(0, time_dims[0], split_size):
                  batch_split = []
                  for i, x in enumerate(batch):
                      if isinstance(x, torch.Tensor):
                          split_x = x[:, t:t + split_size]
                      elif isinstance(x, collections.Sequence):
                          split_x = [None] * len(x)
                          for batch_idx in range(len(x)):
                              split_x[batch_idx] = x[batch_idx][t:t + split_size]

                      batch_split.append(split_x)

                  splits.append(batch_split)

              return splits

        Note:
            Called in the training loop after
            :meth:`~pytorch_lightning.callbacks.base.Callback.on_batch_start`
            if :paramref:`~pytorch_lightning.trainer.Trainer.truncated_bptt_steps` > 0.
            Each returned batch split is passed separately to :meth:`training_step`.

        """
        time_dims = [
            len(x[0])
            for x in batch
            if isinstance(x, (torch.Tensor, collections.Sequence))
        ]
        assert len(time_dims) >= 1, "Unable to determine batch time dimension"
        assert all(
            x == time_dims[0] for x in time_dims
        ), "Batch time dimension length is ambiguous"

        splits = []
        for t in range(0, time_dims[0], split_size):
            batch_split = []
            for i, x in enumerate(batch):
                if isinstance(x, torch.Tensor):
                    split_x = x[:, t: t + split_size]
                elif isinstance(x, collections.Sequence):
                    split_x = [None] * len(x)
                    for batch_idx in range(len(x)):
                        split_x[batch_idx] = x[batch_idx][t: t + split_size]

                batch_split.append(split_x)

            splits.append(batch_split)

        return splits

    def summarize(self, mode: Optional[str] = ModelSummary.MODE_DEFAULT) -> Optional[ModelSummary]:
        model_summary = None

        if mode in ModelSummary.MODES:
            model_summary = ModelSummary(self, mode=mode)
            log.info("\n" + str(model_summary))
        elif mode is not None:
            raise MisconfigurationException(
                f"`mode` can be None, {', '.join(ModelSummary.MODES)}, got {mode}"
            )

        return model_summary

    def freeze(self) -> None:
        r"""
        Freeze all params for inference.

        Example::

            model = MyLightningModule(...)
            model.freeze()

        """
        for param in self.parameters():
            param.requires_grad = False

        self.eval()

    def unfreeze(self) -> None:
        """
        Unfreeze all parameters for training.

        .. code-block:: python

            model = MyLightningModule(...)
            model.unfreeze()

        """
        for param in self.parameters():
            param.requires_grad = True

        self.train()

    def get_progress_bar_dict(self) -> Dict[str, Union[int, str]]:
        r"""
        Implement this to override the default items displayed in the progress bar.
        By default it includes the average loss value, split index of BPTT (if used)
        and the version of the experiment when using a logger.

        .. code-block::

            Epoch 1:   4%|▎         | 40/1095 [00:03<01:37, 10.84it/s, loss=4.501, v_num=10]

        Here is an example how to override the defaults:

        .. code-block:: python

            def get_progress_bar_dict(self):
                # don't show the version number
                items = super().get_progress_bar_dict()
                items.pop("v_num", None)
                return items

        Return:
            Dictionary with the items to be displayed in the progress bar.
        """
        # call .item() only once but store elements without graphs
        running_train_loss = self.trainer.train_loop.running_loss.mean()
        avg_training_loss = None
        if running_train_loss is not None:
            avg_training_loss = running_train_loss.cpu().item()
        elif self.trainer.train_loop.automatic_optimization:
            avg_training_loss = float('NaN')

        tqdm_dict = {}
        if avg_training_loss is not None:
            tqdm_dict["loss"] = f"{avg_training_loss:.3g}"

        if self.trainer.truncated_bptt_steps is not None:
            tqdm_dict["split_idx"] = self.trainer.split_idx

        if self.trainer.logger is not None and self.trainer.logger.version is not None:
            version = self.trainer.logger.version
            # show last 4 places of long version strings
            version = version[-4:] if isinstance(version, str) else version
            tqdm_dict["v_num"] = version

        return tqdm_dict

    def _verify_is_manual_optimization(self, fn_name):
        if self.trainer.train_loop.automatic_optimization:
            raise MisconfigurationException(
                f'to use {fn_name}, please disable automatic optimization:'
                ' set model property `automatic_optimization` as False'
            )

    @classmethod
    def _auto_collect_arguments(cls, frame=None) -> Tuple[Dict, Dict]:
        """
        Collect all module arguments in the current constructor and all child constructors.
        The child constructors are all the ``__init__`` methods that reach the current class through
        (chained) ``super().__init__()`` calls.

        Args:
            frame: instance frame

        Returns:
            self_arguments: arguments dictionary of the first instance
            parents_arguments: arguments dictionary of the parent's instances
        """
        if not frame:
            frame = inspect.currentframe()

        frame_args = collect_init_args(frame.f_back, [])
        self_arguments = frame_args[-1]

        # set hyper_parameters in child
        self_arguments = self_arguments
        parents_arguments = {}

        # add all arguments from parents
        for args in frame_args[:-1]:
            parents_arguments.update(args)
        return self_arguments, parents_arguments

    def save_hyperparameters(self, *args, frame=None) -> None:
        """Save all model arguments.

        Args:
            args: single object of `dict`, `NameSpace` or `OmegaConf`
             or string names or argumenst from class `__init__`

        >>> class ManuallyArgsModel(LightningModule):
        ...     def __init__(self, arg1, arg2, arg3):
        ...         super().__init__()
        ...         # manually assign arguments
        ...         self.save_hyperparameters('arg1', 'arg3')
        ...     def forward(self, *args, **kwargs):
        ...         ...
        >>> model = ManuallyArgsModel(1, 'abc', 3.14)
        >>> model.hparams
        "arg1": 1
        "arg3": 3.14

        >>> class AutomaticArgsModel(LightningModule):
        ...     def __init__(self, arg1, arg2, arg3):
        ...         super().__init__()
        ...         # equivalent automatic
        ...         self.save_hyperparameters()
        ...     def forward(self, *args, **kwargs):
        ...         ...
        >>> model = AutomaticArgsModel(1, 'abc', 3.14)
        >>> model.hparams
        "arg1": 1
        "arg2": abc
        "arg3": 3.14

        >>> class SingleArgModel(LightningModule):
        ...     def __init__(self, params):
        ...         super().__init__()
        ...         # manually assign single argument
        ...         self.save_hyperparameters(params)
        ...     def forward(self, *args, **kwargs):
        ...         ...
        >>> model = SingleArgModel(Namespace(p1=1, p2='abc', p3=3.14))
        >>> model.hparams
        "p1": 1
        "p2": abc
        "p3": 3.14
        """
        if not frame:
            frame = inspect.currentframe().f_back
        init_args = get_init_args(frame)
        assert init_args, "failed to inspect the self init"
        if not args:
            # take all arguments
            hp = init_args
            self._hparams_name = "kwargs" if hp else None
        else:
            # take only listed arguments in `save_hparams`
            isx_non_str = [i for i, arg in enumerate(args) if not isinstance(arg, str)]
            if len(isx_non_str) == 1:
                hp = args[isx_non_str[0]]
                cand_names = [k for k, v in init_args.items() if v == hp]
                self._hparams_name = cand_names[0] if cand_names else None
            else:
                hp = {arg: init_args[arg] for arg in args if isinstance(arg, str)}
                self._hparams_name = "kwargs"

        # `hparams` are expected here
        if hp:
            self._set_hparams(hp)
        # make deep copy so  there is not other runtime changes reflected
        self._hparams_initial = copy.deepcopy(self._hparams)

    def _set_hparams(self, hp: Union[dict, Namespace, str]) -> None:
        if isinstance(hp, Namespace):
            hp = vars(hp)
        if isinstance(hp, dict):
            hp = AttributeDict(hp)
        elif isinstance(hp, PRIMITIVE_TYPES):
            raise ValueError(f"Primitives {PRIMITIVE_TYPES} are not allowed.")
        elif not isinstance(hp, ALLOWED_CONFIG_TYPES):
            raise ValueError(f"Unsupported config type of {type(hp)}.")

        if isinstance(hp, dict) and isinstance(self.hparams, dict):
            self.hparams.update(hp)
        else:
            self._hparams = hp

    @torch.no_grad()
    def to_onnx(
        self,
        file_path: Union[str, Path],
        input_sample: Optional[Any] = None,
        **kwargs,
    ):
        """
        Saves the model in ONNX format

        Args:
            file_path: The path of the file the onnx model should be saved to.
            input_sample: An input for tracing. Default: None (Use self.example_input_array)
            **kwargs: Will be passed to torch.onnx.export function.

        Example:
            >>> class SimpleModel(LightningModule):
            ...     def __init__(self):
            ...         super().__init__()
            ...         self.l1 = torch.nn.Linear(in_features=64, out_features=4)
            ...
            ...     def forward(self, x):
            ...         return torch.relu(self.l1(x.view(x.size(0), -1)))

            >>> with tempfile.NamedTemporaryFile(suffix='.onnx', delete=False) as tmpfile:
            ...     model = SimpleModel()
            ...     input_sample = torch.randn((1, 64))
            ...     model.to_onnx(tmpfile.name, input_sample, export_params=True)
            ...     os.path.isfile(tmpfile.name)
            True
        """
        mode = self.training

        if input_sample is None:
            if self.example_input_array is None:
                raise ValueError(
                    "Could not export to ONNX since neither `input_sample` nor"
                    " `model.example_input_array` attribute is set."
                )
            input_sample = self.example_input_array

        input_sample = self.transfer_batch_to_device(input_sample)

        if "example_outputs" not in kwargs:
            self.eval()
            kwargs["example_outputs"] = self(input_sample)

        torch.onnx.export(self, input_sample, file_path, **kwargs)
        self.train(mode)

    @torch.no_grad()
    def to_torchscript(
        self,
        file_path: Optional[Union[str, Path]] = None,
        method: Optional[str] = 'script',
        example_inputs: Optional[Any] = None,
        **kwargs,
    ) -> Union[ScriptModule, Dict[str, ScriptModule]]:
        """
        By default compiles the whole model to a :class:`~torch.jit.ScriptModule`.
        If you want to use tracing, please provided the argument `method='trace'` and make sure that either the
        example_inputs argument is provided, or the model has self.example_input_array set.
        If you would like to customize the modules that are scripted you should override this method.
        In case you want to return multiple modules, we recommend using a dictionary.

        Args:
            file_path: Path where to save the torchscript. Default: None (no file saved).
            method: Whether to use TorchScript's script or trace method. Default: 'script'
            example_inputs: An input to be used to do tracing when method is set to 'trace'.
              Default: None (Use self.example_input_array)
            **kwargs: Additional arguments that will be passed to the :func:`torch.jit.script` or
              :func:`torch.jit.trace` function.

        Note:
            - Requires the implementation of the
              :meth:`~pytorch_lightning.core.lightning.LightningModule.forward` method.
            - The exported script will be set to evaluation mode.
            - It is recommended that you install the latest supported version of PyTorch
              to use this feature without limitations. See also the :mod:`torch.jit`
              documentation for supported features.

        Example:
            >>> class SimpleModel(LightningModule):
            ...     def __init__(self):
            ...         super().__init__()
            ...         self.l1 = torch.nn.Linear(in_features=64, out_features=4)
            ...
            ...     def forward(self, x):
            ...         return torch.relu(self.l1(x.view(x.size(0), -1)))
            ...
            >>> model = SimpleModel()
            >>> torch.jit.save(model.to_torchscript(), "model.pt")  # doctest: +SKIP
            >>> os.path.isfile("model.pt")  # doctest: +SKIP
            >>> torch.jit.save(model.to_torchscript(file_path="model_trace.pt", method='trace', # doctest: +SKIP
            ...                                     example_inputs=torch.randn(1, 64)))  # doctest: +SKIP
            >>> os.path.isfile("model_trace.pt")  # doctest: +SKIP
            True

        Return:
            This LightningModule as a torchscript, regardless of whether file_path is
            defined or not.
        """
        mode = self.training

        if method == 'script':
            torchscript_module = torch.jit.script(self.eval(), **kwargs)
        elif method == 'trace':
            # if no example inputs are provided, try to see if model has example_input_array set
            if example_inputs is None:
                if self.example_input_array is None:
                    raise ValueError(
                        'Choosing method=`trace` requires either `example_inputs`'
                        ' or `model.example_input_array` to be defined'
                    )
                example_inputs = self.example_input_array

            # automatically send example inputs to the right device and use trace
            example_inputs = self.transfer_batch_to_device(example_inputs)
            torchscript_module = torch.jit.trace(func=self.eval(), example_inputs=example_inputs, **kwargs)
        else:
            raise ValueError("The 'method' parameter only supports 'script' or 'trace',"
                             f" but value given was: {method}")

        self.train(mode)

        if file_path is not None:
            torch.jit.save(torchscript_module, file_path)

        return torchscript_module

    @property
    def hparams(self) -> Union[AttributeDict, dict, Namespace]:
        if not hasattr(self, "_hparams"):
            self._hparams = AttributeDict()
        return self._hparams

    @property
    def hparams_initial(self) -> AttributeDict:
        if not hasattr(self, "_hparams_initial"):
            return AttributeDict()
        # prevent any change
        return copy.deepcopy(self._hparams_initial)

    @hparams.setter
    def hparams(self, hp: Union[dict, Namespace, Any]):
        # TODO: remove this method in v1.3.0.
        rank_zero_warn(
            "The setter for self.hparams in LightningModule is deprecated since v1.1.0 and will be"
            " removed in v1.3.0. Replace the assignment `self.hparams = hparams` with "
            " `self.save_hyperparameters()`.",
            DeprecationWarning
        )
        hparams_assignment_name = self.__get_hparams_assignment_variable()
        self._hparams_name = hparams_assignment_name
        self._set_hparams(hp)
        # this resolves case when user does not uses `save_hyperparameters` and do hard assignement in init
        if not hasattr(self, "_hparams_initial"):
            self._hparams_initial = copy.deepcopy(self._hparams)

    def __get_hparams_assignment_variable(self):
        """
        looks at the code of the class to figure out what the user named self.hparams
        this only happens when the user explicitly sets self.hparams
        """
        try:
            class_code = inspect.getsource(self.__class__)
            lines = class_code.split("\n")
            for line in lines:
                line = re.sub(r"\s+", "", line, flags=re.UNICODE)
                if ".hparams=" in line:
                    return line.split("=")[1]
        # todo: specify the possible exception
        except Exception:
            return "hparams"

        return None<|MERGE_RESOLUTION|>--- conflicted
+++ resolved
@@ -984,7 +984,12 @@
                     self.log('final_metric', final_value)
         """
 
-<<<<<<< HEAD
+    def predict(self, batch: Any, batch_idx: int, dataloader_idx: Optional[int] = None):
+        """
+        Use this function with trainer.predict(...). Override if you need to add any processing logic.
+        """
+        return self(batch)
+
     def configure_callbacks(self):
         """
         Configure model-specific callbacks.
@@ -1008,13 +1013,6 @@
             will never be invoked on the new callbacks returned here.
         """
         return []
-=======
-    def predict(self, batch: Any, batch_idx: int, dataloader_idx: Optional[int] = None):
-        """
-        Use this function with trainer.predict(...). Override if you need to add any processing logic.
-        """
-        return self(batch)
->>>>>>> 3da28fd6
 
     def configure_optimizers(
             self,
