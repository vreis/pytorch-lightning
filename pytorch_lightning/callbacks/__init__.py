--- conflicted
+++ resolved
@@ -20,11 +20,9 @@
 from pytorch_lightning.callbacks.lr_monitor import LearningRateMonitor
 from pytorch_lightning.callbacks.model_checkpoint import ModelCheckpoint
 from pytorch_lightning.callbacks.progress import ProgressBar, ProgressBarBase
-<<<<<<< HEAD
+from pytorch_lightning.callbacks.pruning import ModelPruning
 from pytorch_lightning.utilities import _PYTORCH_GREATER_EQUAL_1_6_0
-=======
-from pytorch_lightning.callbacks.pruning import ModelPruning
->>>>>>> d0aaf983
+
 
 __all__ = [
     'BackboneLambdaFinetuningCallback',
@@ -38,14 +36,10 @@
     'ModelCheckpoint',
     'ProgressBar',
     'ProgressBarBase',
-<<<<<<< HEAD
+    'ModelPruning',
 ]
 
 if _PYTORCH_GREATER_EQUAL_1_6_0:
     from pytorch_lightning.callbacks.swa import StochasticWeightAveraging
 
-    __all__ += ['StochasticWeightAveraging']
-=======
-    'ModelPruning',
-]
->>>>>>> d0aaf983
+    __all__ += ['StochasticWeightAveraging']